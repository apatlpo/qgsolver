--- conflicted
+++ resolved
@@ -76,20 +76,12 @@
     def solve(self, qg):
         """ Compute the PV inversion
         """
-<<<<<<< HEAD
-        # debug (nemo):
-        #qg.pvinv.L.mult(qg.PSI,self._RHS)
-        #self.L.mult(qg.PSI, self._RHS)
-        #write_nc([self._RHS], ['Lpsi'], 'data/lpsi.nc', qg)
-        #
-=======
 	# compute L*PSI and store in self._RHS
         # ONE = qg.set_identity()
         # write_nc([ONE], ['id'], 'data/identity.nc', qg)
         # qg.pvinv.L.mult(qg.PSI,self._RHS)
         # store L*PSI in netcdf file lpsi.nc
         # write_nc([self._RHS], ['Lpsi'], 'data/lpsi.nc', qg)
->>>>>>> 02865a5c
         # copy Q into RHS
         qg.Q.copy(self._RHS)
         if self._substract_fprime:
