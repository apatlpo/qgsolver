#!/usr/bin/python
# -*- encoding: utf8 -*-

"""
Test the basic features of the library:
Setup of uniform grid
PV inversion of an analytical PV distribution
"""

import time
#import qgsolver.qg as qg
from qgsolver.qg import qg_model
from qgsolver.io import write_nc


def uniform_grid_runs():
    """
    Tests with uniform grid, closed domains
    """
    qg = qg_model(hgrid = {'Nx':150, 'Ny':100}, vgrid = {'Nz':3 },
            K = 0.e0, dt = 0.5*86400.e0)
    qg.case='uniform'
    #
    qg.set_q()
    qg.invert_pv()
    write_nc([qg.PSI, qg.Q], ['psi', 'q'], 'data/output.nc', qg)
    #
    test=2
    if test==0:
        # one time step and store
        qg.tstep(1)
        write_nc([qg.PSI, qg.Q], ['psi', 'q'], 'data/output.nc', qg, create=False)
    elif test==1:
        # write/read/write
        qg.tstep(1)
        write_nc([qg.PSI, qg.Q], ['psi', 'q'], 'data/output1.nc', qg, create=True)
        qg.set_q(file_q='data/output.nc')
        qg.tstep(1)
        write_nc([qg.PSI, qg.Q], ['psi', 'q'], 'data/output1.nc', qg, create=False)
    else:
        while qg.tstepper.t/86400. < 200 :
            qg.tstep(1)
            write_nc([qg.PSI, qg.Q], ['psi', 'q'], 'data/output.nc', qg, create=False)
    
    return qg


def curvilinear_runs():
    ''' Tests with curvilinear grid
    ''' 
    
    qg = qg_model(hgrid = 'curv_metrics.nc', vgrid = 'curv_metrics.nc',
                  f0N2_file = 'curv_pv.nc',
                  K = 1.e3, dt = 0.5*86400.e0)
    qg.case='curv'
    #
    qg.set_q(file_q='curv_pv.nc')
    qg.invert_pv()
    write_nc([qg.PSI, qg.Q], ['psi', 'q'], 'data/output.nc', qg)
    
    test=1
    if test==0:
        # one time step and store
        qg.tstep(1)
        write_nc([qg.PSI, qg.Q], ['psi', 'q'], 'data/output.nc', qg, create=False)
    elif test==1:
        while qg.tstepper.t/86400. < 200 :
            qg.tstep(1)
            write_nc([qg.PSI, qg.Q], ['psi', 'q'], 'data/output.nc', qg, create=False)

    return qg


def roms_input_runs():
    ''' Tests with curvilinear grid
    '''

    start_time = time.time()
    cur_time = start_time

<<<<<<< HEAD
    # vertical subdomain
=======
    # Compute inversion of PV between kdown and kup levels
>>>>>>> a9ebee3d
    kdown=10
    kup=40

    # Decomposition of the domain
    ncores_x= 2
    ncores_y=4

    if kdown>kup:
        kdown,kup = kup,kdown

    # horizontal subdomain
    hdom = {'istart': 10, 'iend': 200, 'jstart':20, 'jend':500}

    # hgrid = {'Lx':(512-1)*2.e3, 'Ly':(1440-1)*2.e3, 'H':4.e3, \
    #          'Nx':512, 'Ny':1440, 'Nz':100}
    hgrid = {'Lx':(256-1)*4.e3, 'Ly':(720-1)*4.e3, 'H':4.e3,
             'Nx':256, 'Ny':720, 'Nz':50}
    # vgrid = 'data/jet_cfg1_wp5_2km_k1e7_TSUP5_2000a3000j_zlvl_pv.nc'
    vgrid = 'data/jet_cfg1_wp5_4km_k3.2e8_0a1500j_zlvl_pv.nc'
<<<<<<< HEAD
    qg = qg_model(hgrid = hgrid, vgrid = vgrid, f0N2_file = vgrid, K = 1.e0, dt = 0.5*86400.e0, 
                  kdown=kdown, kup=kup, hdom=hdom)
=======
    qg = qg_model(hgrid = hgrid, vgrid = vgrid, f0N2_file = vgrid, K = 1.e0, dt = 0.5*86400.e0, kdown=kdown, kup=kup,
                  ncores_x=ncores_x, ncores_y=ncores_y)
>>>>>>> a9ebee3d
    qg.case='roms'


    if qg.rank == 0: print '----------------------------------------------------'
    if qg.rank == 0: print 'Elapsed time for qg_model ',str(time.time() - cur_time)
    cur_time = time.time()

    qg.set_q(file_q = vgrid)
    if qg.rank == 0: print '----------------------------------------------------'
    if qg.rank == 0: print 'Elapsed time for set_q ',str(time.time() - cur_time)
    cur_time = time.time()

    qg.set_psi(file_psi = vgrid)
    if qg.rank == 0: print '----------------------------------------------------'
    if qg.rank == 0: print 'Elapsed time for set_psi ',str(time.time() - cur_time)
    cur_time = time.time()

    qg.set_rho(file_rho = vgrid)
    if qg.rank == 0: print '----------------------------------------------------'
    if qg.rank == 0: print 'Elapsed time for set_rho ',str(time.time() - cur_time)
    cur_time = time.time()

    qg.invert_pv()
    if qg.rank == 0: print '----------------------------------------------------'
    if qg.rank == 0: print 'Elapsed time for invert_pv ',str(time.time() - cur_time)
    cur_time = time.time()

    write_nc([qg.PSI, qg.Q], ['psi', 'q'], 'data/output.nc', qg)
    if qg.rank == 0: print '----------------------------------------------------'
    if qg.rank == 0: print 'Elapsed time for write_nc ',str(time.time() - cur_time)
    cur_time = time.time()

    if qg.rank == 0: print '----------------------------------------------------'
    if qg.rank == 0: print 'Elapsed time  ',str(cur_time - start_time)

    return qg

def test_L():

    start_time = time.time()
    cur_time = start_time

    # hgrid = {'Lx':(512-1)*2.e3, 'Ly':(1440-1)*2.e3, 'H':4.e3, \
    #          'Nx':512, 'Ny':1440, 'Nz':100}
    hgrid = {'Lx':(256-1)*4.e3, 'Ly':(720-1)*4.e3, 'H':4.e3,
             'Nx':256, 'Ny':720, 'Nz':50}
    # vgrid = 'data/jet_cfg1_wp5_2km_k1e7_TSUP5_2000a3000j_zlvl_pv.nc'
    vgrid = 'data/jet_cfg1_wp5_4km_k3.2e8_0a1500j_zlvl_pv.nc'
    qg = qg_model(hgrid = hgrid, vgrid = vgrid, f0N2_file = vgrid, K = 1.e0, dt = 0.5*86400.e0)
    qg.case='roms'
    if qg.rank == 0: print '----------------------------------------------------'
    if qg.rank == 0: print 'Elapsed time for qg_model ',str(time.time() - cur_time)
    cur_time = time.time()

    qg.set_psi(file_psi = vgrid)
    if qg.rank == 0: print '----------------------------------------------------'
    if qg.rank == 0: print 'Elapsed time for set_psi ',str(time.time() - cur_time)
    cur_time = time.time()

    qg.pvinv.L.mult(qg.PSI,qg.Q)
    qg.invert_pv()
    if qg.rank == 0: print '----------------------------------------------------'
    if qg.rank == 0: print 'Elapsed time for invert_pv ',str(time.time() - cur_time)

    write_nc([qg.PSI, qg.Q], ['psi', 'q'], 'data/Lpsi_invPV.nc', qg)

if __name__ == "__main__":
    
    #qg = uniform_grid_runs()
    
    qg = roms_input_runs()
    # qg = test_L()
    

    if qg._verbose:
        print 'Test done \n'<|MERGE_RESOLUTION|>--- conflicted
+++ resolved
@@ -78,17 +78,13 @@
     start_time = time.time()
     cur_time = start_time
 
-<<<<<<< HEAD
+    # MPI decomposition of the domain
+    ncores_x= 2
+    ncores_y=4
+    
     # vertical subdomain
-=======
-    # Compute inversion of PV between kdown and kup levels
->>>>>>> a9ebee3d
     kdown=10
     kup=40
-
-    # Decomposition of the domain
-    ncores_x= 2
-    ncores_y=4
 
     if kdown>kup:
         kdown,kup = kup,kdown
@@ -102,13 +98,8 @@
              'Nx':256, 'Ny':720, 'Nz':50}
     # vgrid = 'data/jet_cfg1_wp5_2km_k1e7_TSUP5_2000a3000j_zlvl_pv.nc'
     vgrid = 'data/jet_cfg1_wp5_4km_k3.2e8_0a1500j_zlvl_pv.nc'
-<<<<<<< HEAD
     qg = qg_model(hgrid = hgrid, vgrid = vgrid, f0N2_file = vgrid, K = 1.e0, dt = 0.5*86400.e0, 
-                  kdown=kdown, kup=kup, hdom=hdom)
-=======
-    qg = qg_model(hgrid = hgrid, vgrid = vgrid, f0N2_file = vgrid, K = 1.e0, dt = 0.5*86400.e0, kdown=kdown, kup=kup,
-                  ncores_x=ncores_x, ncores_y=ncores_y)
->>>>>>> a9ebee3d
+                  kdown=kdown, kup=kup, hdom=hdom, ncores_x=ncores_x, ncores_y=ncores_y)
     qg.case='roms'
 
 
