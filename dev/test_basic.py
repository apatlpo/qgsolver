--- conflicted
+++ resolved
@@ -284,37 +284,17 @@
         # case must be defined before ncores for run_caparmor.py
         casename = 'nemo'
     
-<<<<<<< HEAD
-=======
-        # LMX domain: Nx=1032, Ny=756, Nz=300
-    
-        # vertical subdomain
-        vdom = {'kdown': 0, 'kup': 180 - 1, 'k0': 115}
-        # vdom = {'kdown': 0, 'kup': 100-1, 'k0': 150 }
-        # vdom = {'kdown': 0, 'kup': 50-1, 'k0': 175 }
-    
-        # horizontal subdomain
-        # hdom = {'istart': 0, 'iend': 448-1, 'i0': 230,'jstart': 0, 'jend': 256-1,  'j0': 200}
-        hdom = {'istart': 0, 'iend': 270-1, 'i0': 135,'jstart': 0, 'jend': 384-1,  'j0': 165}
-        # hdom = {'istart': 0, 'iend': 100-1, 'i0': 100,'jstart': 0, 'jend': 100-1,  'j0': 400}
-        # 448=8x56
-        # 512=8x64
-
         # Top and Bottom boundary condition type: 'N' for Neumann, 'D' for Dirichlet
         bdy_type = {'top':'N', 'bottom':'N'}
     
->>>>>>> 02865a5c
         hgrid = 'data/nemo_metrics.nc'
         vgrid = 'data/nemo_metrics.nc'
         file_q = 'data/nemo_pv.nc'
         file_psi = 'data/nemo_psi.nc'
         file_rho = 'data/nemo_rho.nc'
         qg = qg_model(hgrid=hgrid, vgrid=vgrid, f0N2_file=file_q, K=1.e0, dt=0.5 * 86400.e0,
-<<<<<<< HEAD
-                      vdom=vdom, hdom=hdom, ncores_x=ncores_x, ncores_y=ncores_y, substract_fprime=True)
-=======
-                      vdom=vdom, hdom=hdom, ncores_x=ncores_x, ncores_y=ncores_y,bdy_type=bdy_type)
->>>>>>> 02865a5c
+                      vdom=vdom, hdom=hdom, ncores_x=ncores_x, ncores_y=ncores_y, 
+                      bdy_type=bdy_type, substract_fprime=True)
         qg.case=casename
     
         if qg.rank == 0: print '----------------------------------------------------'
